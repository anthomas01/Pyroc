--- conflicted
+++ resolved
@@ -675,11 +675,7 @@
     #dPsiEtaZetadParams
     def calcParamsJacobian(self, psiEtaZeta, paramScale=None, h=1e-8):
         paramsJac = super().calcParamsJacobian(psiEtaZeta, h)
-<<<<<<< HEAD
-
-=======
         #Implement param scale for above level connections
->>>>>>> 1fd8a669
         #Param scale must be (N,3) where N is length of paramsJac
         if paramScale is not None:
             paramsJac = paramsJac * paramScale
@@ -709,13 +705,8 @@
     def _calcRefChordJacobian(self, psiEtaZeta, h=1e-8):
         nCoeffs = len(self.chordCoeffs)
         if nCoeffs>0:
-<<<<<<< HEAD
-            refChordJac = np.zeros((len(psiEtaZeta.flatten()), 3*nCoeffs))
-            refChordJac[2::3, 2::3] = -self.shapeOffsets[0]*np.power(self.refLen(psiEtaZeta,self.chordCoeffs),-2.0)
-=======
-            refChordJac = np.zeros((len(psiEtaZeta.flatten()), nCoeffs))
+            refChordJac = np.zeros((len(psiEtaZeta.flatten()),nCoeffs))
             refChordJac[2::3, :] = -self.shapeOffsets[0]*psiEtaZeta[:,0]*np.power(self.chordCoeffs[0],-2.0)
->>>>>>> 1fd8a669
         else:
             refChordJac = None
         return refChordJac
